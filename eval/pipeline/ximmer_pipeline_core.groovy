

// WGS_MODE changes some of the downstream steps, esp. how coverage is calculated for XHMM
var WGS_MODE : false

if(!WGS_MODE) {
    println "Running in exome / targeted mode"
}

println "WGS_MODE: $WGS_MODE"

set_sample = {
    branch.sample = branch.name
}

finish = { 
    exec "echo 'Finished'" 
}

init_batch = { 
    
    branch.batch_name = branch.name
    
    // Map of caller label (eg: "xhmm_1") to the result file for that label
    branch.batch_cnv_results = [:]
    branch.batch_quality_params = []
    
    branch.dir = batch_name 
    println "=" * 100
    println "Batch ${batch_name} Analysing ${target_samples.size()} samples:\n\n${target_samples.join(',')}\n"
    println "=" * 100
    println "Chromosomes: " + chromosomes
    println "=" * 100
    
    List<String> param_files = file(batch_name).listFiles().grep { it.name.endsWith('.params.txt') }*.path
    
    println "Parameter files for $batch_name are $param_files"
    
    forward param_files
}

init_caller_params = {
    
    requires caller: 'A caller should be passed by the using() function'
    
    branch.params = branch.name
    
    branch.caller_label = (params == "default") ? caller : "${caller}_${params}"
    
    branch.dir = branch.dir + "/$caller_label"
    
    println "Using parameters " + params + " for $caller with output to " + branch.dir
    
    branch.exome_depth_split_chrs = true
    
    def paramsPath = "$batch_name/${caller}.${params}.params.txt"
    load(paramsPath)
    
    var exclude_samples: []
    
    String qualPropertyKey = caller_label + "_quality_filter"
    
    Map qualProps = [:]
    qualProps[qualPropertyKey] = false
    var(qualProps)
    
    if(delegate.getProperty(qualPropertyKey)) {
        def qualFilterValue = getProperty(caller_label + '_quality_filter')
        println "Setting quality filter for $caller to $qualFilterValue"
        batch_quality_params << " -quality ${caller_label}:$qualFilterValue"
    }
    else {
        println "No quality parameters found for $caller under key " + caller_label + '_quality_filter'
    }
    
    if(branch.exclude_samples){
        println "Excluding samples: " + branch.exclude_samples.join(',')
        forward(inputs.bam.grep { bamFile -> !(new gngs.SAM(bamFile).samples[0] in branch.exclude_samples) })
    }
    else {
        println "No samples are excluded for $caller_label: "
    }
}

register_caller_result = {
    
    batch_cnv_results[caller_label] = caller_result
}

init_common = {
    println "Running Common Stages"
}

init = {
    branch.all_bams = inputs.bam.collect { it.toString() } // clone
}

reset_bams = {
    println "Resetting BAMs to: $filtered_bams"
    forward(filtered_bams)
}

ximmer_core = segment {
    
    def cnv_reports = []
    if(simulation) {
        cnv_reports << create_cnv_report
    }
    
    cnv_reports << create_cnv_report.using(file_name_prefix:"local_", imgpath: "") 
    
    common_stages = WGS_MODE ? init_common : [ init_common, "%.bam" * [ gatk_depth_of_coverage  ] ]
       
    caller_pipelines = [

       ex  :  (init_excavator + excavator_pipeline),
       
       ed  : (init_exome_depth + exome_depth_pipeline),
       
       xhmm: (init_xhmm + (WGS_MODE ? xhmm_wgs_pipeline : xhmm_pipeline)),
       
       cnmops: (init_cn_mops + cn_mops_call_cnvs),
       
       cfr:  (init_conifer + run_conifer),
       
       cdx : codex_pipeline,
       
<<<<<<< HEAD
    //    delfin: delfin
=======
       dfn: delfin,
>>>>>>> 8e6dd38f
       
       savvy: savvy_cnv
    ]  

    caller_stages = cnv_callers.collect { caller ->
        (caller + '.%.params.txt') * [ init_caller_params.using(caller:caller) + caller_pipelines[caller] + register_caller_result ]
    }
    
    init + create_analysable_target + calc_qc_stats.using(type:'rawqc') +  select_controls + common_stages + [
        calc_qc_stats.using(type:'qc'),
        batch_dirs * [
            init_batch + caller_stages + reset_bams +
                 cnv_reports +
                 INCLUDE_CHROMOSOMES * [ plot_cnv_coverage ]  
         ]
     ]
} <|MERGE_RESOLUTION|>--- conflicted
+++ resolved
@@ -125,13 +125,9 @@
        
        cdx : codex_pipeline,
        
-<<<<<<< HEAD
-    //    delfin: delfin
-=======
-       dfn: delfin,
->>>>>>> 8e6dd38f
+       // delfin: delfin
        
-       savvy: savvy_cnv
+       // savvy: savvy_cnv
     ]  
 
     caller_stages = cnv_callers.collect { caller ->
